import numpy as np


def flexibeam(antenna_positions, doas, widths, lambda_, resolution=1e-4):
    """
    Flexibeam implementation

    :param antenna_positions: N x 2 array of cartesian coordinates
    :param doas: np array of direction of arrivals, in degree
    :param widths: desired beamwidth in degree
    :param lambda_: wavelength
    :param resolution: spectral resolution
    :return beamshape, theta discretization and beamforming weights
    """
    thetas = np.linspace(0, 2 * np.pi, int(1. / resolution))
    r = np.array([np.cos(thetas), np.sin(thetas)])

    angles = doas / 360 * 2 * np.pi
    r0 = np.array([np.cos(angles), np.sin(angles)])
    widths_rad = widths * 2 * np.pi / 360
    sigma = np.sqrt(2 - 2 * np.cos(widths_rad))

    ampli = np.exp(
        -2 * (np.pi ** 2) / (lambda_ ** 2) * np.dot((np.linalg.norm(antenna_positions, axis=1) ** 2).reshape((-1, 1)),
<<<<<<< HEAD
                                                  (sigma ** 2).reshape((1, -1)))
=======
                                                    (sigma ** 2).reshape((1, -1)))
>>>>>>> a6575e53
    )
    w = np.multiply(ampli, np.exp(-1j * 2 * np.pi * np.dot(antenna_positions, r0) / (lambda_)))
    w = w / np.sqrt(np.sum(abs(w) ** 2, axis=0))
    w = np.sum(w, axis=1)
    w = w / np.sqrt(np.sum(abs(w) ** 2))
    b_gain = abs((np.exp(1j * 2 * np.pi * np.dot(antenna_positions, r) / (lambda_))).T @ w)
    return b_gain, thetas, w<|MERGE_RESOLUTION|>--- conflicted
+++ resolved
@@ -22,11 +22,7 @@
 
     ampli = np.exp(
         -2 * (np.pi ** 2) / (lambda_ ** 2) * np.dot((np.linalg.norm(antenna_positions, axis=1) ** 2).reshape((-1, 1)),
-<<<<<<< HEAD
-                                                  (sigma ** 2).reshape((1, -1)))
-=======
                                                     (sigma ** 2).reshape((1, -1)))
->>>>>>> a6575e53
     )
     w = np.multiply(ampli, np.exp(-1j * 2 * np.pi * np.dot(antenna_positions, r0) / (lambda_)))
     w = w / np.sqrt(np.sum(abs(w) ** 2, axis=0))
