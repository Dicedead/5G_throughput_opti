--- conflicted
+++ resolved
@@ -15,17 +15,10 @@
     thetas = np.linspace(0, 2 * np.pi, int(1. / resolution))
     r = np.array([np.cos(thetas), np.sin(thetas)])
 
-<<<<<<< HEAD
-    angles=doas/360*2*np.pi
-    r0=np.array([np.cos(angles),np.sin(angles)])
-    widths=widths*2*np.pi/360
-    sigma=np.sqrt(2-2*np.cos(widths))
-=======
     angles = doas / 360 * 2 * np.pi
     r0 = np.array([np.cos(angles), np.sin(angles)])
     width = widths * 2 * np.pi / 360
     sigma = np.sqrt(2 - 2 * np.cos(width))
->>>>>>> c4dbe5ad
 
     ampli = np.exp(
         -2 * (np.pi ** 2) / lambda_ ** 2 * np.dot((np.linalg.norm(antenna_positions, axis=1) ** 2).reshape((-1, 1)),
